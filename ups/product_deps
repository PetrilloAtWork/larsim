# The parent line must be the first non-comment line in the file 
# This line defines the product name and version
<<<<<<< HEAD
parent	larsim	v06_00_00_rc3
defaultqual	e10
=======
parent	larsim	v05_12_00
defaultqual	e9
>>>>>>> 22ac9b10
#
fcldir  product_dir job
fwdir   product_dir G4
#
product         version
<<<<<<< HEAD
larevt		v06_00_00_rc3
larsimobj	v1_01_01
=======
larevt		v05_07_00
gcc		v4_9_3
>>>>>>> 22ac9b10
genie_xsec      v2_10_6a 
genie_phyopt    v2_10_6 
larsoft_data    v1_00_00

cetbuildtools	v5_02_02	-	only_for_build
end_product_list

  
# e10  - with gcc 4.9.3 and -std=c++14
qualifier	larevt	 	genie_xsec		genie_phyopt	larsimobj	larsoft_data	notes
e10:debug	e10:debug	defaultplusccmec	dkcharmtau	e10:nu:debug	-nq-	
e10:opt		e10:opt		defaultplusccmec	dkcharmtau	e10:nu:opt	-nq-	
e10:prof	e10:prof	defaultplusccmec	dkcharmtau	e10:nu:prof	-nq-	
end_qualifier_list

# Preserve tabs and formatting in emacs and vi / vim:

### Local Variables:
### tab-width: 8
### End:<|MERGE_RESOLUTION|>--- conflicted
+++ resolved
@@ -1,24 +1,14 @@
 # The parent line must be the first non-comment line in the file 
 # This line defines the product name and version
-<<<<<<< HEAD
 parent	larsim	v06_00_00_rc3
 defaultqual	e10
-=======
-parent	larsim	v05_12_00
-defaultqual	e9
->>>>>>> 22ac9b10
 #
 fcldir  product_dir job
 fwdir   product_dir G4
 #
 product         version
-<<<<<<< HEAD
 larevt		v06_00_00_rc3
 larsimobj	v1_01_01
-=======
-larevt		v05_07_00
-gcc		v4_9_3
->>>>>>> 22ac9b10
 genie_xsec      v2_10_6a 
 genie_phyopt    v2_10_6 
 larsoft_data    v1_00_00
