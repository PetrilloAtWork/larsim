--- conflicted
+++ resolved
@@ -397,11 +397,7 @@
 
       // Drift time (nano-sec)
       double TDrift;
-<<<<<<< HEAD
       XDrift += posOffsets.X();
-=======
-      XDrift += posOffsets.at(0);
->>>>>>> ba75ade4
       
       // Space charge distortion could push the energy deposit beyond the wire
       // plane (see issue #15131). Given that we don't have any subtlety in the
@@ -462,15 +458,9 @@
       }
       
       double const avegageYtransversePos
-<<<<<<< HEAD
         = (stepMidPoint.y()/CLHEP::cm) + posOffsets.Y();
       double const avegageZtransversePos
         = (stepMidPoint.z()/CLHEP::cm) + posOffsets.Z();
-=======
-        = (stepMidPoint.y()/CLHEP::cm) + posOffsets.at(1);
-      double const avegageZtransversePos
-        = (stepMidPoint.z()/CLHEP::cm) + posOffsets.at(2);
->>>>>>> ba75ade4
       
       // Smear drift times by x position and drift time
       if (LDiffSig > 0.0)
