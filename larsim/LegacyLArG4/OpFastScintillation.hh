// Class adapted for LArSoft by Ben Jones, MIT 10/10/12
//
// This class is a physics process based on the standard Geant4
// scintillation process.
//
// It has been stripped down and adapted to form the backbone of
// the LArG4 fast optical simulation.  Photons, instead of being
// produced and added to the geant4 particle stack, are logged
// and used to predict the visibility of this step to each PMT in
// the detector.
//
// The photonvisibilityservice looks up the visibility of the relevant
// xyz point, and if a photon is detected at a given PMT, one OnePhoton
// object is logged in the OpDetPhotonTable
//
// At the end of the event, the OpDetPhotonTable is read out
// by LArG4, and detected photons are stored in the event.
//
// This process can be used alongside the standard Cerenkov process,
// which does step geant4 opticalphotons.  Both the fast scintillation
// table and the geant4 sensitive detectors are read out by LArG4 to
// produce a combined SimPhoton collection.
//
//
//
// ********************************************************************
// * License and Disclaimer                                           *
// *                                                                  *
// * The  Geant4 software  is  copyright of the Copyright Holders  of *
// * the Geant4 Collaboration.  It is provided  under  the terms  and *
// * conditions of the Geant4 Software License,  included in the file *
// * LICENSE and available at  http://cern.ch/geant4/license .  These *
// * include a list of copyright holders.                             *
// *                                                                  *
// * Neither the authors of this software system, nor their employing *
// * institutes,nor the agencies providing financial support for this *
// * work  make  any representation or  warranty, express or implied, *
// * regarding  this  software system or assume any liability for its *
// * use.  Please see the license in the file  LICENSE  and URL above *
// * for the full disclaimer and the limitation of liability.         *
// *                                                                  *
// * This  code  implementation is the result of  the  scientific and *
// * technical work of the GEANT4 collaboration.                      *
// * By using,  copying,  modifying or  distributing the software (or *
// * any work based  on the software)  you  agree  to acknowledge its *
// * use  in  resulting  scientific  publications,  and indicate your *
// * acceptance of all terms of the Geant4 Software license.          *
// ********************************************************************
//
//
// GEANT4 tag $Name: not supported by cvs2svn $
//
//
////////////////////////////////////////////////////////////////////////
// Scintillation Light Class Definition
////////////////////////////////////////////////////////////////////////
//
// File:        OpFastScintillation.hh
// Description:	Discrete Process - Generation of Scintillation Photons
// Version:     1.0
// Created:     1998-11-07
// Author:      Peter Gumplinger
// Updated:     2010-10-20 Allow the scintillation yield to be a function
//                         of energy deposited by particle type
//                         Thanks to Zach Hartwig (Department of Nuclear
//                         Science and Engineeering - MIT)
//              2005-07-28 add G4ProcessType to constructor
//              2002-11-21 change to user G4Poisson for small MeanNumPotons
//              2002-11-07 allow for fast and slow scintillation
//              2002-11-05 make use of constant material properties
//              2002-05-16 changed to inherit from VRestDiscreteProcess
//              2002-05-09 changed IsApplicable method
//              1999-10-29 add method and class descriptors
//
// mail:        gum@triumf.ca
//
////////////////////////////////////////////////////////////////////////

#ifndef OpFastScintillation_h
#define OpFastScintillation_h 1

/////////////
// Includes
/////////////

#include "larsim/PhotonPropagation/PhotonVisibilityTypes.h" // phot::MappedT0s_t
#include "larcorealg/Geometry/BoxBoundedGeo.h"
#include "larcoreobj/SimpleTypesAndConstants/geo_vectors.h" // geo::Point_t

#include "Geant4/G4ThreeVector.hh"
#include "Geant4/G4VRestDiscreteProcess.hh"
#include "Geant4/G4PhysicsTable.hh"
#include "Geant4/G4PhysicsOrderedFreeVector.hh"
#include "Geant4/G4ForceCondition.hh"
#include "Geant4/G4ParticleDefinition.hh"
#include "Geant4/G4ProcessType.hh"
#include "Geant4/G4String.hh"
#include "Geant4/G4Types.hh"

#include "TF1.h"
#include "TVector3.h"

#include <memory> // std::unique_ptr


class G4EmSaturation;
class G4Step;
class G4Track;
class G4VParticleChange;
namespace CLHEP {
  class RandGeneral;
}
namespace geo { class GeometryCore; }
namespace phot { class PhotonVisibilityService; }

// Class Description:
// RestDiscrete Process - Generation of Scintillation Photons.
// Class inherits publicly from G4VRestDiscreteProcess.
// Class Description - End:

/////////////////////
// Class Definition
/////////////////////

namespace larg4 {

  class OpFastScintillation : public G4VRestDiscreteProcess {

  private:

    //////////////
    // Operators
    //////////////

    // OpFastScintillation& operator=(const OpFastScintillation &right);

  public: // Without description

    ////////////////////////////////
    // Constructors and Destructor
    ////////////////////////////////

    OpFastScintillation(const G4String& processName = "Scintillation",
                        G4ProcessType type = fElectromagnetic);

    ~OpFastScintillation();

    ////////////
    // Methods
    ////////////

  public: // With description

    // OpFastScintillation Process has both PostStepDoIt (for energy
    // deposition of particles in flight) and AtRestDoIt (for energy
    // given to the medium by particles at rest)

    virtual G4bool IsApplicable(const G4ParticleDefinition& aParticleType);
    // Returns true -> 'is applicable', for any particle type except
    // for an 'opticalphoton' and for short-lived particles

    G4double GetMeanFreePath(const G4Track& aTrack,
                             G4double,
                             G4ForceCondition* );
    // Returns infinity; i. e. the process does not limit the step,
    // but sets the 'StronglyForced' condition for the DoIt to be
    // invoked at every step.


    G4double GetMeanLifeTime(const G4Track& aTrack,
                             G4ForceCondition* );
    // Returns infinity; i. e. the process does not limit the time,
    // but sets the 'StronglyForced' condition for the DoIt to be
    // invoked at every step.

    virtual G4VParticleChange* PostStepDoIt(const G4Track& aTrack,
                                            const G4Step&  aStep);
    virtual G4VParticleChange* AtRestDoIt (const G4Track& aTrack,
                                           const G4Step& aStep);

    // These are the methods implementing the scintillation process.

    void SetTrackSecondariesFirst(const G4bool state);
    // If set, the primary particle tracking is interrupted and any
    // produced scintillation photons are tracked next. When all
    // have been tracked, the tracking of the primary resumes.

    void SetFiniteRiseTime(const G4bool state);
    // If set, the OpFastScintillation process expects the user to have
    // set the constant material property FAST/SLOWSCINTILLATIONRISETIME.

    G4bool GetTrackSecondariesFirst() const;
    // Returns the boolean flag for tracking secondaries first.

    G4bool GetFiniteRiseTime() const;
    // Returns the boolean flag for a finite scintillation rise time.

    void SetScintillationYieldFactor(const G4double yieldfactor);
    // Called to set the scintillation photon yield factor, needed when
    // the yield is different for different types of particles. This
    // scales the yield obtained from the G4MaterialPropertiesTable.

    G4double GetScintillationYieldFactor() const;
    // Returns the photon yield factor.

    void SetScintillationExcitationRatio(const G4double excitationratio);
    // Called to set the scintillation exciation ratio, needed when
    // the scintillation level excitation is different for different
    // types of particles. This overwrites the YieldRatio obtained
    // from the G4MaterialPropertiesTable.

    G4double GetScintillationExcitationRatio() const;
    // Returns the scintillation level excitation ratio.

    G4PhysicsTable* GetFastIntegralTable() const;
    // Returns the address of the fast scintillation integral table.

    G4PhysicsTable* GetSlowIntegralTable() const;
    // Returns the address of the slow scintillation integral table.

    void AddSaturation(G4EmSaturation* sat)
    {
      emSaturation = sat;
    }
    // Adds Birks Saturation to the process.

    void RemoveSaturation()
    {
      emSaturation = NULL;
    }
    // Removes the Birks Saturation from the process.

    G4EmSaturation* GetSaturation() const
    {
      return emSaturation;
    }
    // Returns the Birks Saturation.

    void SetScintillationByParticleType(const G4bool );
    // Called by the user to set the scintillation yield as a function
    // of energy deposited by particle type

    G4bool GetScintillationByParticleType() const
    {
      return scintillationByParticleType;
    }
    // Return the boolean that determines the method of scintillation
    // production

    void DumpPhysicsTable() const;
    // Prints the fast and slow scintillation integral tables.

    /*std::vector<double> GetVUVTime(double, int);
      std::vector<double> GetVisibleTimeOnlyCathode(double, int);*/
    // old timings -- to be deleted

    void getVUVTimes(std::vector<double>& arrivalTimes, double distance_in_cm);
    void generateParam(const size_t index);
    // Functions for vuv component Landau + Exponential timing parameterisation, updated method

    void getVISTimes(std::vector<double>& arrivalTimes, TVector3 ScintPoint,
                    TVector3 OpDetPoint);
    // Visible component timing parameterisation

  protected:

    void BuildThePhysicsTable();
    // It builds either the fast or slow scintillation integral table;
    // or both.


    bool RecordPhotonsProduced(const G4Step& aStep, double N);
    // Note the production of N photons in at point xyz.
    //  pass on to generate detector response, etc.


    ///////////////////////
    // Class Data Members
    ///////////////////////

    std::unique_ptr<G4PhysicsTable> theSlowIntegralTable;
    std::unique_ptr<G4PhysicsTable> theFastIntegralTable;

    G4bool fTrackSecondariesFirst;
    G4bool fFiniteRiseTime;

    G4double YieldFactor;

    G4double ExcitationRatio;

    G4bool scintillationByParticleType;

  private:

    /// Returns whether the semi-analytic visibility parametrization is being used.
    bool usesSemiAnalyticModel() const;

    void detectedDirectHits(std::map<size_t, int>& DetectedNum,
                            const double Num,
                            geo::Point_t const& ScintPoint);
    void detectedReflecHits(std::map<size_t, int>& ReflDetectedNum,
                            const double Num,
                            geo::Point_t const& ScintPoint);

<<<<<<< HEAD
    int VUVHits(const int Nphotons_created,
                geo::Point_t const& ScintPoint,
                geo::Point_t const& OpDetPoint,
                const int optical_detector_type);
    // Calculates semi-analytic model number of hits for vuv component

    int VISHits(const int Nphotons_created,
                geo::Point_t const& ScintPoint,
                geo::Point_t const& OpDetPoint,
=======
    int VUVHits(const double Nphotons_created,
                const std::array<double, 3> ScintPoint,
                const std::array<double, 3> OpDetPoint,
                const int optical_detector_type);
    // Calculates semi-analytic model number of hits for vuv component

    int VISHits(const std::array<double, 3> ScintPoint,
                const std::array<double, 3> OpDetPoint,
>>>>>>> 8611d083
                const int optical_detector_type,
                const double cathode_hits_rec,
                const std::array<double, 3> hotspot);
    // Calculates semi-analytic model number of hits for visible component

    G4double single_exp(const G4double t, const G4double tau2) const;
    G4double bi_exp(const G4double t, const G4double tau1, const G4double tau2) const;

    G4double scint_time(const G4Step& aStep,
                        G4double ScintillationTime,
                        G4double ScintillationRiseTime) const;
    void propagationTime(std::vector<double>& arrival_time_dist, G4ThreeVector x0,
                         const size_t OpChannel, bool Reflected = false); //const;

    // emission time distribution when there is a finite rise time
    G4double sample_time(const G4double tau1, const G4double tau2) const;

    // Facility for TPB emission energies
    double reemission_energy() const;
    std::map<double, double> tpbemission;
    CLHEP::RandGeneral *rgen0;

    void average_position(G4Step const& aStep, double *xzyPos) const;

    G4EmSaturation* emSaturation;
    // functions and parameters for the propagation time parametrization
    phot::MappedFunctions_t ParPropTimeTF1;
    phot::MappedT0s_t ReflT0s;

    /*TF1 const* functions_vuv[8];
     TF1 const* functions_vis[5];
     double fd_break;
     double fd_max;
     double ftf1_sampling_factor;
     double ft0_max, ft0_break_point;*/

    size_t NOpChannels;

    //For new VUV time parametrization
    double fstep_size, fmax_d, fvuv_vgroup_mean, fvuv_vgroup_max, finflexion_point_distance;
    std::vector<double> fparameters[9];
    // vector containing generated VUV timing parameterisations
    std::vector<TF1> VUV_timing;
    // vector containing min and max range VUV timing parameterisations are sampled to
    std::vector<double> VUV_max;
    std::vector<double> VUV_min;

    // For new VIS time parameterisation
    double fvis_vmean, fn_LAr_vis, fn_LAr_vuv;
    std::vector<double> fdistances_refl;
    std::vector<std::vector<double>> fcut_off_pars;
    std::vector<std::vector<double>> ftau_pars;

    // structure definition for solid angle of rectangle function
    struct dims {
      double w, h; // w = width; h = height
    };
    // solid angle of rectangular aperture calculation functions
    double Rectangle_SolidAngle(const double a, const double b,
                                const double d);
    double Rectangle_SolidAngle(const dims o, const std::array<double, 3> v);
    // solid angle of circular aperture calculation functions
    double Disk_SolidAngle(const double d, const double h, const double b);

    //For VUV semi-analytic hits
    G4double Gaisser_Hillas(const double x, const double *par);
    //array of correction for the VUV Nhits estimation
    std::vector<std::vector<double> > fGHvuvpars;
    //To account for the border effects
    std::vector<double> fborder_corr;
    double fYactive_corner, fZactive_corner, fReference_to_corner, fYcathode, fZcathode;
    std::vector<geo::BoxBoundedGeo> const fActiveVolumes;
    // For VIS semi-analytic hits
    constexpr double Pol_5(const double x, double *par);
    bool fStoreReflected;
    // array of corrections for VIS Nhits estimation
    std::vector<std::vector<double>> fvispars;
    //TF1* VIS_pol[9]; // unused
    std::vector<double> fvis_border_distances_x;
    std::vector<double> fvis_border_distances_r;
    std::vector<std::vector<std::vector<double>>> fvis_border_correction;
    bool fApplyVisBorderCorrection;
    std::string fVisBorderCorrectionType;

    double fplane_depth, fcathode_zdimension, fcathode_ydimension;
    TVector3  fcathode_centre;

    // Optical detector properties for semi-analytic hits
    // int foptical_detector_type;  // unused
    double fydimension, fzdimension, fradius;
    dims detPoint, cathode_plane;
    int fdelta_angulo, fL_abs_vuv;
    std::vector<geo::Point_t> fOpDetCenter;
    std::vector<int>  fOpDetType;
    std::vector<double>  fOpDetLength;
    std::vector<double>  fOpDetHeight;
    //double fGlobalTimeOffset;

    void ProcessStep( const G4Step& step);

    bool const bPropagate; ///< Whether propagation of photons is enabled.

    /// Photon visibility service instance.
    phot::PhotonVisibilityService const* const fPVS;

    /// Whether the semi-analytic model is being used for photon visibility.
    bool const fUseNhitsModel = false;
    /// Whether photon propagation is performed only from active volumes
    bool const fOnlyActiveVolume = false;
    /// Allows running even if light on cryostats `C:1` and higher is not supported.
    /// Currently hard coded "no"
    bool const fOnlyOneCryostat = false;
    /// Whether the cathodes are fully opaque; currently hard coded "no".
    bool const fOpaqueCathode = false;

    bool isOpDetInSameTPC
      (geo::Point_t const& ScintPoint, geo::Point_t const& OpDetPoint) const;
    bool isScintInActiveVolume(geo::Point_t const& ScintPoint);
    double interpolate(const std::vector<double> &xData,
                       const std::vector<double> &yData,
                       double x, bool extrapolate, size_t i=0);
    void interpolate3(std::array<double, 3> &inter,
                      const std::vector<double> &xData,
                      const std::vector<double> &yData1,
                      const std::vector<double> &yData2,
                      const std::vector<double> &yData3,
                      double x, bool extrapolate);

    static std::vector<geo::BoxBoundedGeo> extractActiveVolumes
      (geo::GeometryCore const& geom);

  }; // class OpFastScintillation

  double finter_d(double*, double*);
  double LandauPlusExpoFinal(double*, double*);
  double model_close(double*, double*);
  double model_far(double*, double*);

  static const size_t acos_bins = 2000000;
  static std::array<double, acos_bins+1> acos_arr; // to get minimum resolution of 0.0000005 in [0,1]
  constexpr double acos_table(const double x);
  double fast_acos(const double x);

  ////////////////////
  // Inline methods
  ////////////////////
  inline
  G4bool OpFastScintillation::IsApplicable(const G4ParticleDefinition& aParticleType)
  {
    if (aParticleType.GetParticleName() == "opticalphoton") return false;
    if (aParticleType.IsShortLived()) return false;

    return true;
  }

  inline
  void OpFastScintillation::SetTrackSecondariesFirst(const G4bool state)
  {
    fTrackSecondariesFirst = state;
  }

  inline
  void OpFastScintillation::SetFiniteRiseTime(const G4bool state)
  {
    fFiniteRiseTime = state;
  }

  inline
  G4bool OpFastScintillation::GetTrackSecondariesFirst() const
  {
    return fTrackSecondariesFirst;
  }

  inline
  G4bool OpFastScintillation::GetFiniteRiseTime() const
  {
    return fFiniteRiseTime;
  }

  inline
  void OpFastScintillation::SetScintillationYieldFactor(const G4double yieldfactor)
  {
    YieldFactor = yieldfactor;
  }

  inline
  G4double OpFastScintillation::GetScintillationYieldFactor() const
  {
    return YieldFactor;
  }

  inline
  void OpFastScintillation::SetScintillationExcitationRatio(const G4double excitationratio)
  {
    ExcitationRatio = excitationratio;
  }

  inline
  G4double OpFastScintillation::GetScintillationExcitationRatio() const
  {
    return ExcitationRatio;
  }

  inline
  G4PhysicsTable* OpFastScintillation::GetSlowIntegralTable() const
  {
    return theSlowIntegralTable.get();
  }

  inline
  G4PhysicsTable* OpFastScintillation::GetFastIntegralTable() const
  {
    return theFastIntegralTable.get();
  }

  inline
  void OpFastScintillation::DumpPhysicsTable() const
  {
    if (theFastIntegralTable) {
      G4int PhysicsTableSize = theFastIntegralTable->entries();
      G4PhysicsOrderedFreeVector *v;
      for (G4int i = 0 ; i < PhysicsTableSize ; i++ ) {
        v = (G4PhysicsOrderedFreeVector*)(*theFastIntegralTable)[i];
        v->DumpValues();
      }
    }
    if (theSlowIntegralTable) {
      G4int PhysicsTableSize = theSlowIntegralTable->entries();
      G4PhysicsOrderedFreeVector *v;
      for (G4int i = 0 ; i < PhysicsTableSize ; i++ ) {
        v = (G4PhysicsOrderedFreeVector*)(*theSlowIntegralTable)[i];
        v->DumpValues();
      }
    }
  }

  template<typename TReal> inline constexpr
  double dist(const TReal* x, const TReal* y, const unsigned int dimension)
  {
    double d = 0.;
    for (unsigned int p=0; p<dimension; ++p){
      d += (*(x+p) - *(y+p)) * (*(x+p) - *(y+p));
    }
    return std::sqrt(d);
  }

  // implements relative method - do not use for comparing with zero
  // use this most of the time, tolerance needs to be meaningful in your context
  template<typename TReal> inline constexpr
  static bool isApproximatelyEqual(TReal a, TReal b, TReal tolerance = std::numeric_limits<TReal>::epsilon())
  {
    TReal diff = std::fabs(a - b);
    if (diff <= tolerance)
      return true;
    if (diff < std::fmax(std::fabs(a), std::fabs(b)) * tolerance)
      return true;
    return false;
  }

  // supply tolerance that is meaningful in your context
  // for example, default tolerance may not work if you are comparing double with float
  template<typename TReal> inline constexpr
  static bool isApproximatelyZero(TReal a, TReal tolerance = std::numeric_limits<TReal>::epsilon())
  {
    if (std::fabs(a) <= tolerance)
      return true;
    return false;
  }


  // use this when you want to be on safe side
  // for example, don't start rover unless signal is above 1
  template<typename TReal> inline constexpr
  static bool isDefinitelyLessThan(TReal a, TReal b, TReal tolerance = std::numeric_limits<TReal>::epsilon())
  {
    TReal diff = a - b;
    if (diff < tolerance)
      return true;
    if (diff < std::fmax(std::fabs(a), std::fabs(b)) * tolerance)
      return true;
    return false;
  }

  template<typename TReal> inline constexpr
  static bool isDefinitelyGreaterThan(TReal a, TReal b, TReal tolerance = std::numeric_limits<TReal>::epsilon())
  {
    TReal diff = a - b;
    if (diff > tolerance)
      return true;
    if (diff > std::fmax(std::fabs(a), std::fabs(b)) * tolerance)
      return true;
    return false;
  }

    // template<typename Function, typename... Args>
    // auto OpFastScintillation::invoke_memoized(Function function, Args... args)
    // {
    //   using key_type   = std::tuple<Args...>;
    //   using value_type = std::invoke_result_t<Function, Args...>;
    //   static_assert(! std::is_same_v<Function, std::function<value_type(Args...)>>,
    //                 "cannot memoize on std::function (use a lambda instead)");
    //   static_assert(! std::is_same_v<Function, value_type(*)(Args...)>,
    //                 "cannot memoize on function pointer (use a lambda instead)");
    //   static std::mutex mutex;
    //   static std::map<key_type, value_type> cache;
    //   auto key  = std::tuple(args...);
    //   auto lock = std::lock_guard<std::mutex>(mutex);
    //   if (cache.count(key)){
    //     return cache[key];
    //   }
    //   return cache[key] = std::apply(function, key);
    // }

} // namespace larg4

#endif /* OpFastScintillation_h */<|MERGE_RESOLUTION|>--- conflicted
+++ resolved
@@ -302,26 +302,14 @@
                             const double Num,
                             geo::Point_t const& ScintPoint);
 
-<<<<<<< HEAD
-    int VUVHits(const int Nphotons_created,
+    int VUVHits(const double Nphotons_created,
                 geo::Point_t const& ScintPoint,
                 geo::Point_t const& OpDetPoint,
                 const int optical_detector_type);
     // Calculates semi-analytic model number of hits for vuv component
 
-    int VISHits(const int Nphotons_created,
-                geo::Point_t const& ScintPoint,
+    int VISHits(geo::Point_t const& ScintPoint,
                 geo::Point_t const& OpDetPoint,
-=======
-    int VUVHits(const double Nphotons_created,
-                const std::array<double, 3> ScintPoint,
-                const std::array<double, 3> OpDetPoint,
-                const int optical_detector_type);
-    // Calculates semi-analytic model number of hits for vuv component
-
-    int VISHits(const std::array<double, 3> ScintPoint,
-                const std::array<double, 3> OpDetPoint,
->>>>>>> 8611d083
                 const int optical_detector_type,
                 const double cathode_hits_rec,
                 const std::array<double, 3> hotspot);
