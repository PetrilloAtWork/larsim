////////////////////////////////////////////////////////////////////////
/// \file  LArVoxelReadoutGeometry.h
/// \brief Define the "parallel" geometry that's seen by the LAr Voxels.
///
/// \author  seligman@nevis.columbia.edu
////////////////////////////////////////////////////////////////////////
///
/// This class defines the parallel geometry that will be divided into
/// the three-dimensional voxels for the detector read-out.
///
/// Why define a parallel geometry?  Here are some reasons:
///
/// - The regular LAr TPC is one large volume of liquid argon.  When
///   Geant4 does its physics modeling, it can be unconstrained in
///   step size by the voxels.  Only for readout would the steps be
///   sub-divided.
///
/// - There may be more than one kind of readout, depending on a
///   detector's instrumentation (e.g., OpDets in addition to the wire
///   planes).  It's possible that the voxelization appropriate for
///   the wire planes may not be an appropriate readout for the other
///   readouts.  Geant4 allows the construction of multiple parallel
///   readouts, so this mechanism is relatively easy to extend for
///   each type of readout.

#ifndef LArG4_LArVoxelReadoutGeometry_h
#define LArG4_LArVoxelReadoutGeometry_h

#include "Geant4/G4String.hh"
#include "Geant4/G4Transform3D.hh"
#include "Geant4/G4UserLimits.hh"
#include "Geant4/G4VUserParallelWorld.hh"
#include "larcore/Geometry/Geometry.h"
#include "larsim/LegacyLArG4/LArVoxelReadout.h"

// Forward declarations
class G4PhysicalVolume;

namespace larg4 {

  class LArVoxelReadoutGeometry : public G4VUserParallelWorld {
  public:
    /// Collection of all it takes to set up this object.
    struct Setup_t {

      /// Set up data for `LArVoxelReadout`.
      larg4::LArVoxelReadout::Setup_t readoutSetup;

    }; // struct Setup_t

    /// Constructor: sets up all its LArVoxelReadout instances.
    LArVoxelReadoutGeometry(const G4String name, Setup_t const& setupData);

    /// N.B. Sets the relevant DetectorClocksData and
    /// DetectorPropertiesData for the event in flight.  See
    /// definition below.
    class Sentry;

    /// The key method in this class; creates a parallel world view of
    /// those volumes relevant to the LAr voxel readout.  Required of
    /// any class that inherits from G4VUserParallelWorld
    void Construct() override;

  private:
    G4VPhysicalVolume* FindNestedVolume(G4VPhysicalVolume* mother,
                                        G4Transform3D& motherTransform,
                                        G4Transform3D& daughterTransform,
                                        std::string& daughterName,
                                        unsigned int expectedNum);

    art::ServiceHandle<geo::Geometry const> fGeo; ///< Handle to the geometry
<<<<<<< HEAD
    std::unique_ptr<G4UserLimits> fStepLimit;     ///< G4 doesn't handle memory
                                                  ///< management, so we have to
=======
    std::unique_ptr<G4UserLimits> fStepLimit;     ///< G4 doesn't handle memory management,
                                                  ///< so we have to
>>>>>>> 8a3fdbdd

    /// Data for `LArVoxelReadout` setup.
    larg4::LArVoxelReadout* flarVoxelReadout{nullptr};
    larg4::LArVoxelReadout::Setup_t fReadoutSetupData;
<<<<<<< HEAD
  };

  // This is dirty, dirty.  Sigh.  Due to the limited interface of G4
  // and the prevalent use of services in LArSoft, there isn't a much
  // better alternative.
  class LArVoxelReadoutGeometry::Sentry {
  public:
    Sentry(LArVoxelReadoutGeometry* const readout,
           detinfo::DetectorClocksData const& clockData,
           detinfo::DetectorPropertiesData const& detProp) noexcept
      : readout_{readout}
    {
      readout_->flarVoxelReadout->SetClockData(&clockData);
      readout_->flarVoxelReadout->SetPropertiesData(&detProp);
    }
    ~Sentry() noexcept
    {
      readout_->flarVoxelReadout->SetClockData(nullptr);
      readout_->flarVoxelReadout->SetPropertiesData(nullptr);
    }

  private:
    LArVoxelReadoutGeometry* const readout_;
=======
>>>>>>> 8a3fdbdd
  };

} // namespace larg4

#endif // LArG4_LArVoxelReadoutGeometry_h<|MERGE_RESOLUTION|>--- conflicted
+++ resolved
@@ -69,18 +69,12 @@
                                         unsigned int expectedNum);
 
     art::ServiceHandle<geo::Geometry const> fGeo; ///< Handle to the geometry
-<<<<<<< HEAD
-    std::unique_ptr<G4UserLimits> fStepLimit;     ///< G4 doesn't handle memory
-                                                  ///< management, so we have to
-=======
     std::unique_ptr<G4UserLimits> fStepLimit;     ///< G4 doesn't handle memory management,
                                                   ///< so we have to
->>>>>>> 8a3fdbdd
 
     /// Data for `LArVoxelReadout` setup.
     larg4::LArVoxelReadout* flarVoxelReadout{nullptr};
     larg4::LArVoxelReadout::Setup_t fReadoutSetupData;
-<<<<<<< HEAD
   };
 
   // This is dirty, dirty.  Sigh.  Due to the limited interface of G4
@@ -104,8 +98,6 @@
 
   private:
     LArVoxelReadoutGeometry* const readout_;
-=======
->>>>>>> 8a3fdbdd
   };
 
 } // namespace larg4
