--- conflicted
+++ resolved
@@ -16,36 +16,21 @@
 
 namespace larg4 {
   //----------------------------------------------------------------------------
-<<<<<<< HEAD
   ISCalcCorrelated::ISCalcCorrelated(detinfo::DetectorPropertiesData const& detProp)
-=======
-  ISCalcCorrelated::ISCalcCorrelated()
->>>>>>> 8a3fdbdd
   {
     std::cout << "IonizationAndScintillation/ISCalcCorrelated Initialize." << std::endl;
     art::ServiceHandle<sim::LArG4Parameters const> LArG4PropHandle;
 
     fSCE = lar::providerFrom<spacecharge::SpaceChargeService>();
     fLArProp = lar::providerFrom<detinfo::LArPropertiesService>();
-<<<<<<< HEAD
-
-    fScintYieldFactor = 1.; // true scintillation yield will be got from LArProperties
-=======
-    fDetProp = lar::providerFrom<detinfo::DetectorPropertiesService>();
->>>>>>> 8a3fdbdd
+    fScintPreScale = fLArProp->ScintPreScale();
 
     //the recombination coefficient is in g/(MeVcm^2), but we report energy depositions in MeV/cm,
     //need to divide Recombk from the LArG4Parameters service by the density of the argon we got above.
     fRecombA = LArG4PropHandle->RecombA();
-<<<<<<< HEAD
     fRecombk = LArG4PropHandle->Recombk() / detProp.Density(detProp.Temperature());
     fModBoxA = LArG4PropHandle->ModBoxA();
     fModBoxB = LArG4PropHandle->ModBoxB() / detProp.Density(detProp.Temperature());
-=======
-    fRecombk = LArG4PropHandle->Recombk() / fDetProp->Density(fDetProp->Temperature());
-    fModBoxA = LArG4PropHandle->ModBoxA();
-    fModBoxB = LArG4PropHandle->ModBoxB() / fDetProp->Density(fDetProp->Temperature());
->>>>>>> 8a3fdbdd
     fUseModBoxRecomb = (bool)LArG4PropHandle->UseModBoxRecomb();
     fGeVToElectrons = LArG4PropHandle->GeVToElectrons();
 
@@ -54,7 +39,6 @@
 
     // ion+excitation work function (\todo: get from LArG4Parameters or LArProperties?)
     fWph = 19.5 * 1e-6; // MeV
-<<<<<<< HEAD
   }
 
   //----------------------------------------------------------------------------
@@ -70,37 +54,6 @@
     float ds = edep.StepLength();
     double dEdx = (ds <= 0.0) ? 0.0 : energy_deposit / ds;
     double EFieldStep = EFieldAtStep(detProp.Efield(), edep);
-=======
-
-    // scintillatio pre-scale
-    fScintPreScale = fLArProp->ScintPreScale();
-  }
-
-  //----------------------------------------------------------------------------
-  void
-  ISCalcCorrelated::Reset()
-  {
-    fEnergyDeposit = 0.;
-    fNumScintPhotons = 0.;
-    fNumIonElectrons = 0.;
-    fScintillationYieldRatio = 0.;
-
-    return;
-  }
-
-  //----------------------------------------------------------------------------
-  void
-  ISCalcCorrelated::CalcIonAndScint(sim::SimEnergyDeposit const& edep)
-  {
-    fEnergyDeposit = edep.Energy();
-
-    // calculate total quanta (ions + excitons)
-    double Nq = fEnergyDeposit / fWph;
-
-    float ds = edep.StepLength();
-    double dEdx = (ds <= 0.0) ? 0.0 : fEnergyDeposit / ds;
-    double EFieldStep = EFieldAtStep(fDetProp->Efield(), edep);
->>>>>>> 8a3fdbdd
     double recomb = 0.;
 
     // Guard against spurious values of dE/dx. Note: assumes density of LAr
@@ -121,11 +74,10 @@
     }
 
     // using this recombination, calculate number of ionization electrons
-<<<<<<< HEAD
     double const num_electrons = (energy_deposit / fWion) * recomb;
 
     // calculate scintillation photons
-    double const num_photons = Nq - num_electrons;
+    double const num_photons = (Nq - num_electrons) * fScintPreScale;
 
     MF_LOG_DEBUG("ISCalcCorrelated")
       << " Electrons produced for " << energy_deposit << " MeV deposited with " << recomb
@@ -133,26 +85,6 @@
     MF_LOG_DEBUG("ISCalcCorrelated") << "number photons: " << num_photons;
 
     return {energy_deposit, num_electrons, num_photons, GetScintYieldRatio(edep)};
-=======
-    fNumIonElectrons = (fEnergyDeposit / fWion) * recomb;
-
-    // calculate scintillation photons
-    fNumScintPhotons = Nq - fNumIonElectrons;
-
-    // apply the scintillation pre-scaling (normally this is already folded into
-    // the particle-specific scintillation yields)
-    fNumScintPhotons *= fScintPreScale;
-
-    // set the scintillation singlet fraction (i.e., fraction of "fast" photons)
-    fScintillationYieldRatio = GetScintYieldRatio(edep);
-
-    MF_LOG_DEBUG("ISCalcCorrelated")
-      << " Electrons produced for " << fEnergyDeposit << " MeV deposited with " << recomb
-      << " recombination: " << fNumIonElectrons << std::endl;
-    MF_LOG_DEBUG("ISCalcCorrelated") << "number photons: " << fNumScintPhotons;
-
-    return;
->>>>>>> 8a3fdbdd
   }
 
   //----------------------------------------------------------------------------
@@ -163,12 +95,9 @@
     // the scintillation yield ratio, which is the ratio of fast light (singlet
     // component) to the total light (singlet+triplet components).
     //
-<<<<<<< HEAD
-=======
     // TODO: move this to ISCalc, since it is the same function used in the
     //       other ionization/scintillation calculation algs
 
->>>>>>> 8a3fdbdd
     if (!fLArProp->ScintByParticleType()) return fLArProp->ScintYieldRatio();
 
     switch (edep.PdgCode()) {
