--- conflicted
+++ resolved
@@ -35,10 +35,7 @@
 // LArSoft includes
 #include "larcore/Geometry/Geometry.h"
 #include "larcorealg/Geometry/PlaneGeo.h"
-<<<<<<< HEAD
 #include "lardata/DetectorInfoServices/DetectorClocksService.h"
-=======
->>>>>>> 8a3fdbdd
 #include "lardata/DetectorInfoServices/DetectorPropertiesService.h"
 #include "lardata/Utilities/LArFFT.h"
 #include "lardataobj/RawData/RawDigit.h"
@@ -53,15 +50,8 @@
     explicit SimWire(fhicl::ParameterSet const& pset);
 
   private:
-<<<<<<< HEAD
     void produce(art::Event& evt) override;
     void beginJob() override;
-=======
-    // read/write access to event
-    void produce(art::Event& evt) override;
-    void beginJob() override;
-    void reconfigure(fhicl::ParameterSet const& p);
->>>>>>> 8a3fdbdd
 
     void ConvoluteResponseFunctions(); ///< convolute electronics and field response
 
@@ -70,13 +60,7 @@
 
     void GenNoise(std::vector<float>& array, CLHEP::HepRandomEngine& engine);
 
-<<<<<<< HEAD
     std::string fDriftEModuleLabel; ///< module making the ionization electrons
-=======
-    bool fResponseSet;              ///< flag of whether to set the response functions or not
-    std::string fDriftEModuleLabel; ///< module making the ionization electrons
-    std::string fResponseFile;      ///< response file for induction planes
->>>>>>> 8a3fdbdd
     raw::Compress_t fCompression;   ///< compression type to use
 
     double fNoiseFact;                   ///< noise scale factor
@@ -96,18 +80,11 @@
     int fTriggerOffset;                  ///< (units of ticks) time of expected neutrino event
     unsigned int fNElectResp;            ///< number of entries from response to use
 
-<<<<<<< HEAD
-    std::vector<double> fColFieldResponse;  ///< response function for the field @ collection plane
-    std::vector<double> fIndFieldResponse;  ///< response function for the field @ induction plane
-    std::vector<TComplex> fColShape;        ///< response function for the field @ collection plane
-    std::vector<TComplex> fIndShape;        ///< response function for the field @ induction plane
-=======
     std::vector<double> fColFieldResponse; ///< response function for the field @ collection plane
     std::vector<double> fIndFieldResponse; ///< response function for the field @ induction plane
     std::vector<TComplex> fColShape;       ///< response function for the field @ collection plane
     std::vector<TComplex> fIndShape;       ///< response function for the field @ induction plane
     std::vector<double> fChargeWork;
->>>>>>> 8a3fdbdd
     std::vector<double> fElectResponse;     ///< response function for the electronics
     std::vector<std::vector<float>> fNoise; ///< noise on each channel for each time
 
@@ -144,85 +121,23 @@
     // unless overridden in configuration with key "Seed"
     , fEngine(art::ServiceHandle<rndm::NuRandomService> {}->createEngine(*this, pset, "Seed"))
   {
-<<<<<<< HEAD
     auto const clockData = art::ServiceHandle<detinfo::DetectorClocksService const>()->DataForJob();
     auto const detProp =
       art::ServiceHandle<detinfo::DetectorPropertiesService const>()->DataForJob(clockData);
     fSampleRate = sampling_rate(clockData);
     fTriggerOffset = trigger_offset(clockData);
     fNSamplesReadout = detProp.NumberTimeSamples();
-=======
-    this->reconfigure(pset);
-
-    produces<std::vector<raw::RawDigit>>();
-
-    fCompression = raw::kNone;
-    std::string compression(pset.get<std::string>("CompressionType"));
-    if (compression.compare("Huffman") == 0) fCompression = raw::kHuffman;
-  }
-
-  //-------------------------------------------------
-  SimWire::~SimWire()
-  {
-    fColFieldResponse.clear();
-    fIndFieldResponse.clear();
-    fColShape.clear();
-    fIndShape.clear();
-    fChargeWork.clear();
-    fElectResponse.clear();
-
-    for (unsigned int i = 0; i < fNoise.size(); ++i)
-      fNoise[i].clear();
-    fNoise.clear();
->>>>>>> 8a3fdbdd
 
     MF_LOG_WARNING("SimWire") << "SimWire is an example module that works for the "
                               << "MicroBooNE detector.  Each experiment should implement "
                               << "its own version of this module to simulate electronics "
                               << "response.";
-<<<<<<< HEAD
 
     produces<std::vector<raw::RawDigit>>();
-=======
->>>>>>> 8a3fdbdd
-  }
-
-  //-------------------------------------------------
-  void
-<<<<<<< HEAD
-=======
-  SimWire::reconfigure(fhicl::ParameterSet const& p)
-  {
-    std::string fResponseFile = p.get<std::string>("ResponseFile", "");
-
-    fResponseSet = !fResponseFile.empty();
-    if (fResponseSet) {
-      cet::search_path sp("FW_SEARCH_PATH");
-      sp.find_file(p.get<std::string>("ResponseFile"), fResponseFile);
-    }
-    else
-      fResponseFile.clear();
-    fDriftEModuleLabel = p.get<std::string>("DriftEModuleLabel");
-    fNoiseFact = p.get<double>("NoiseFact");
-    fNoiseWidth = p.get<double>("NoiseWidth");
-    fLowCutoff = p.get<double>("LowCutoff");
-    fNFieldBins = p.get<int>("FieldBins");
-    fCol3DCorrection = p.get<double>("Col3DCorrection");
-    fInd3DCorrection = p.get<double>("Ind3DCorrection");
-    fColFieldRespAmp = p.get<double>("ColFieldRespAmp");
-    fIndFieldRespAmp = p.get<double>("IndFieldRespAmp");
-    fShapeTimeConst = p.get<std::vector<double>>("ShapeTimeConst");
-
-    const detinfo::DetectorProperties* detprop =
-      lar::providerFrom<detinfo::DetectorPropertiesService>();
-    fSampleRate = detprop->SamplingRate();
-    fTriggerOffset = detprop->TriggerOffset();
-    fNSamplesReadout = detprop->NumberTimeSamples();
-  }
-
-  //-------------------------------------------------
-  void
->>>>>>> 8a3fdbdd
+  }
+
+  //-------------------------------------------------
+  void
   SimWire::beginJob()
   {
     // get access to the TFile service
@@ -257,12 +172,6 @@
   {
     // get the geometry to be able to figure out signal types and chan -> plane mappings
     art::ServiceHandle<geo::Geometry const> geo;
-<<<<<<< HEAD
-=======
-    unsigned int signalSize = fNTicks;
-    // vectors for working
-    std::vector<short> adcvec(signalSize, 0);
->>>>>>> 8a3fdbdd
 
     std::vector<const sim::SimChannel*> chanHandle;
     evt.getView(fDriftEModuleLabel, chanHandle);
@@ -278,15 +187,7 @@
 
     // make an unique_ptr of sim::SimDigits that allows ownership of the produced
     // digits to be transferred to the art::Event after the put statement below
-<<<<<<< HEAD
     auto digcol = std::make_unique<std::vector<raw::RawDigit>>();
-=======
-    std::unique_ptr<std::vector<raw::RawDigit>> digcol(new std::vector<raw::RawDigit>);
-
-    unsigned int chan = 0;
-    fChargeWork.clear();
-    fChargeWork.resize(fNTicks, 0.);
->>>>>>> 8a3fdbdd
 
     art::ServiceHandle<util::LArFFT> fFFT;
 
@@ -294,20 +195,14 @@
     CLHEP::RandFlat flat(fEngine);
 
     std::map<int, double>::iterator mapIter;
-<<<<<<< HEAD
     for (unsigned int chan = 0; chan < geo->Nchannels(); ++chan) {
       std::vector<short> adcvec(fNTicks, 0);
       adcvec.reserve(fNTicks);
       std::vector<double> charges;
       charges.reserve(fNTicks);
-=======
-    for (chan = 0; chan < geo->Nchannels(); chan++) {
-      //       std::cout << "on channel " << chan << std::endl;
->>>>>>> 8a3fdbdd
 
       if (channels[chan]) {
 
-<<<<<<< HEAD
         // get the sim::SimChannel for this channel
         const sim::SimChannel* sc = channels[chan];
 
@@ -320,22 +215,6 @@
           fFFT->Convolute(charges, fIndShape);
         else
           fFFT->Convolute(charges, fColShape);
-=======
-      if (channels[chan]) {
-
-        // get the sim::SimChannel for this channel
-        const sim::SimChannel* sc = channels[chan];
-
-        // loop over the tdcs and grab the number of electrons for each
-        for (size_t t = 0; t < fChargeWork.size(); ++t)
-          fChargeWork[t] = sc->Charge(t);
-
-        //Convolve charge with appropriate response function
-        if (geo->SignalType(chan) == geo::kInduction)
-          fFFT->Convolute(fChargeWork, fIndShape);
-        else
-          fFFT->Convolute(fChargeWork, fColShape);
->>>>>>> 8a3fdbdd
       }
 
       // noise was already generated for each wire in the event
@@ -343,13 +222,8 @@
       // pick a new "noise channel" for every channel  - this makes sure
       // the noise has the right coherent characteristics to be on one channel
       int noisechan = TMath::Nint(flat.fire() * (1. * (fNoise.size() - 1) + 0.1));
-<<<<<<< HEAD
       for (int i = 0; i < fNTicks; ++i) {
         adcvec.push_back((short)TMath::Nint(fNoise[noisechan][i] + charges[i]));
-=======
-      for (unsigned int i = 0; i < signalSize; ++i) {
-        adcvec[i] = (short)TMath::Nint(fNoise[noisechan][i] + fChargeWork[i]);
->>>>>>> 8a3fdbdd
       }
       adcvec.resize(fNSamplesReadout);
 
@@ -358,17 +232,7 @@
       // This shrinks adcvec, if fCompression is not kNone.
       raw::Compress(adcvec, fCompression);
 
-<<<<<<< HEAD
       digcol->emplace_back(chan, fNTicks, move(adcvec), fCompression);
-=======
-      raw::RawDigit rd(chan, signalSize, adcvec, fCompression);
-      // Then, resize adcvec back to full length!
-      adcvec.clear();
-      adcvec.resize(signalSize, 0.0);
-
-      // add this digit to the collection
-      digcol->push_back(rd);
->>>>>>> 8a3fdbdd
     } //end loop over channels
 
     evt.put(move(digcol));
@@ -433,11 +297,6 @@
 
     fColTimeShape->Write();
     fIndTimeShape->Write();
-<<<<<<< HEAD
-=======
-
-    return;
->>>>>>> 8a3fdbdd
   }
 
   //-------------------------------------------------
@@ -485,11 +344,6 @@
     ///has already been done.
     for (unsigned int i = 0; i < noise.size(); ++i)
       noise[i] *= 1. * fNTicks;
-<<<<<<< HEAD
-=======
-
-    return;
->>>>>>> 8a3fdbdd
   }
 
   //-------------------------------------------------
@@ -522,16 +376,9 @@
       tfs->make<TH1D>("InductionFieldResponse", ";t (ns);Induction Response", fNTicks, 0, fNTicks);
     fColFieldResp = tfs->make<TH1D>(
       "CollectionFieldResponse", ";t (ns);Collection Response", fNTicks, 0, fNTicks);
-<<<<<<< HEAD
     auto const detProp =
       art::ServiceHandle<detinfo::DetectorPropertiesService const>()->DataForJob();
     double driftvelocity = detProp.DriftVelocity(detProp.Efield(), detProp.Temperature()) / 1000.;
-=======
-    const detinfo::DetectorProperties* detprop =
-      lar::providerFrom<detinfo::DetectorPropertiesService>();
-    double driftvelocity =
-      detprop->DriftVelocity(detprop->Efield(), detprop->Temperature()) / 1000.;
->>>>>>> 8a3fdbdd
     int nbinc = TMath::Nint(fCol3DCorrection * (std::abs(pitch)) /
                             (driftvelocity * fSampleRate)); ///number of bins //KP
 
@@ -608,10 +455,6 @@
     fElectResp = tfs->make<TH1D>(
       "ElectronicsResponse", ";t (ns);Electronics Response", fNElectResp, 0, fNElectResp);
     for (unsigned int i = 0; i < fNElectResp; ++i) {
-<<<<<<< HEAD
-=======
-      //mf::LogInfo("SimWire") <<"checking ElectResponse: i=  "<< i << "  time[i]=  " << time[i] << "  fElectResponse[i]=  " << fElectResponse[i];
->>>>>>> 8a3fdbdd
       fElectResp->Fill(i, fElectResponse[i]);
     }
 
@@ -620,12 +463,4 @@
 
 }
 
-<<<<<<< HEAD
-DEFINE_ART_MODULE(detsim::SimWire)
-=======
-namespace detsim {
-
-  DEFINE_ART_MODULE(SimWire)
-
-}
->>>>>>> 8a3fdbdd
+DEFINE_ART_MODULE(detsim::SimWire)